--- conflicted
+++ resolved
@@ -1,6 +1,4 @@
-import logging
-import logging.config
-from memgpt.log import logger, reload_logger, fix_file_path
+from log import logger
 import inspect
 import json
 import os
@@ -10,13 +8,10 @@
 
 import memgpt
 import memgpt.utils as utils
-<<<<<<< HEAD
-from memgpt.constants import MEMGPT_DIR, LLM_MAX_TOKENS, DEFAULT_HUMAN, DEFAULT_PERSONA, LOGGER_NAME
-=======
 from memgpt.utils import printd, get_schema_diff
 from memgpt.functions.functions import load_all_function_sets
 from memgpt.constants import MEMGPT_DIR, LLM_MAX_TOKENS, DEFAULT_HUMAN, DEFAULT_PERSONA
->>>>>>> febee38d
+
 from memgpt.presets.presets import DEFAULT_PRESET
 
 
@@ -97,14 +92,6 @@
 
     # version (for backcompat)
     memgpt_version: str = None
-
-    # logging (for logger)
-    logging_level: str = "CRITICAL"  # default log level
-    logging_enable_logfile: bool = True
-    logging_backup_count: int = 3
-    logging_max_file_bytes: int = 10 * 1024 * 1024  # 10 MB in bytes
-    logging_logdir: str = os.path.join(MEMGPT_DIR, "logs")
-    logging_logpathname: str = os.path.join(logging_logdir, "memgpt.log")
 
     # user info
     policies_accepted: bool = False
@@ -167,39 +154,8 @@
                 "anon_clientid": get_field(config, "client", "anon_clientid"),
                 "config_path": config_path,
                 "memgpt_version": get_field(config, "version", "memgpt_version"),
-                "logging_level": get_field(config, "logger_MemGPT", "level"),
-                "logging_enable_logfile": True
-                if "consoleHandler,logfileHandler" == get_field(config, "logger_MemGPT", "handlers")
-                else False,
-                "logging_backup_count": get_field(config, "handler_logfileHandler", "backupcount"),
-                "logging_max_file_bytes": get_field(config, "handler_logfileHandler", "maxBytes"),
-                "logging_logdir": get_field(config, "logging_paths", "logdir"),
-                "logging_logpathname": get_field(config, "logging_paths", "logpathname"),
             }
-            # ensure logging is config is set correctly support for upgrades
-            force_save = False
-            if (
-                config_dict["logging_level"] is None
-                or config_dict["logging_backup_count"] is None
-                or config_dict["logging_max_file_bytes"] is None
-                or config_dict["logging_logdir"] is None
-                or config_dict["logging_logpathname"] is None
-            ):
-                # load loggind defaults if none
-                config_dict["logging_enable_logfile"] = MemGPTConfig.logging_enable_logfile
-                config_dict["logging_level"] = MemGPTConfig.logging_level
-                config_dict["logging_backup_count"] = MemGPTConfig.logging_backup_count
-                config_dict["logging_max_file_bytes"] = MemGPTConfig.logging_max_file_bytes
-                config_dict["logging_logdir"] = MemGPTConfig.logging_logdir
-                config_dict["logging_logpathname"] = MemGPTConfig.logging_logpathname
-                force_save = True
             config_dict = {k: v for k, v in config_dict.items() if v is not None}
-
-            if force_save:
-                temp_config = cls(**config_dict)
-                temp_config.save()
-                logger = logging.getLogger(LOGGER_NAME)
-                logger.debug(f"Updated Missing Logging Configuration: {config_path}")
 
             return cls(**config_dict)
 
@@ -208,8 +164,6 @@
         config = cls(anon_clientid=anon_clientid, config_path=config_path)
         config.create_config_dir()  # create dirs
         config.save()  # save updated config
-        logger = logging.getLogger(LOGGER_NAME)
-        logger.debug(f"Created New Configuration: {config_path}")
         return config
 
     def save(self):
@@ -270,56 +224,11 @@
             self.anon_clientid = self.generate_uuid()
         set_field(config, "client", "anon_clientid", self.anon_clientid)
 
-        # logging
-        set_field(config, "loggers", "keys", "root,MemGPT")
-        set_field(config, "handlers", "keys", "consoleHandler,logfileHandler")
-        set_field(config, "formatters", "keys", "consoleFormatter,logfileFormatter")
-        # logging root possibly used by other modules not using MemGPT logger
-        set_field(config, "logger_root", "level", "CRITICAL")
-        set_field(config, "logger_root", "handlers", "consoleHandler")
-        # logging MemGPT
-        set_field(config, "logger_MemGPT", "level", self.logging_level)
-        if self.logging_enable_logfile:
-            # this will enable logging to file
-            set_field(config, "logger_MemGPT", "handlers", "consoleHandler,logfileHandler")
-        else:
-            # this removes file logging if not enabled
-            set_field(config, "logger_MemGPT", "handlers", "consoleHandler")
-        set_field(config, "logger_MemGPT", "qualname", "MemGPT")
-        set_field(config, "logger_MemGPT", "propagate", "0")  # do not propigate to root
-        # console logging handler
-        set_field(config, "handler_consoleHandler", "class", "StreamHandler")
-        set_field(config, "handler_consoleHandler", "level", self.logging_level)
-        set_field(config, "handler_consoleHandler", "formatter", "consoleFormatter")
-        set_field(config, "handler_consoleHandler", "args", "(sys.stdout,)")
-        # console logging formatter
-        set_field(config, "formatter_consoleFormatter", "format", "%(name)s - %(levelname)s - %(message)s")
-        if self.logging_enable_logfile:
-            set_field(config, "formatter_logfileFormatter", "format", "%(asctime)s - %(name)s - %(levelname)s - %(message)s")
-            # logfile logging handler Rotating File Handler
-            set_field(config, "handler_logfileHandler", "class", "handlers.RotatingFileHandler")
-            set_field(config, "handler_logfileHandler", "level", self.logging_level)
-            fixed_logpathname = fix_file_path(self.logging_logpathname)
-            set_field(
-                config,
-                "handler_logfileHandler",
-                "args",
-                f"('{fixed_logpathname}', {self.logging_max_file_bytes}, {self.logging_backup_count})",
-            )
-            set_field(config, "handler_logfileHandler", "formatter", "logfileFormatter")
-        # logging paths
-        set_field(config, "logging_paths", "logdir", self.logging_logdir)
-        set_field(config, "logging_paths", "logpathname", self.logging_logpathname)
-
         # always make sure all directories are present
         self.create_config_dir()
 
         with open(self.config_path, "w") as f:
             config.write(f)
-        # reload logging config after write.
-        logging.config.fileConfig(self.config_path, disable_existing_loggers=False)
-        # reset the logger (global) logger is defined as global
-        reload_logger()
         logger.debug(f"Saved Config:  {self.config_path}")
 
     @staticmethod
@@ -338,7 +247,7 @@
         if not os.path.exists(MEMGPT_DIR):
             os.makedirs(MEMGPT_DIR, exist_ok=True)
 
-        folders = ["personas", "humans", "archival", "agents", "functions", "system_prompts", "presets", "settings", "logs"]
+        folders = ["personas", "humans", "archival", "agents", "functions", "system_prompts", "presets", "settings"]
 
         for folder in folders:
             if not os.path.exists(os.path.join(MEMGPT_DIR, folder)):
